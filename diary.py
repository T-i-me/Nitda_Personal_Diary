# diary.py
# -----------------------------------------
# Handles core diary logic and entry model
# -----------------------------------------

from datetime import datetime
from tkinter import messagebox
from errors import DiaryLockedError, EntryNotFoundError
from pdf_exporter import export_entry_to_pdf


class Entry:
    def __init__(self, title, content, date=None, locked=False):
        self.title = title
        self.content = content
        self.date = date or datetime.now().strftime("%Y-%m-%d")
        self.locked = locked  # Each entry can be locked individually

    def lock(self):
        self.locked = True

    def unlock(self):
        self.locked = False


class Diary:
    def __init__(self):
        self.entries = []

    def add_entry(self, entry):
        self.entries.append(entry)

    def edit_entry(self, title, new_content):
        entry = self._find_entry(title)
        if entry.locked:
            raise DiaryLockedError(f"Entry '{title}' is locked and cannot be edited.")
        entry.content = new_content

    def delete_entry(self, title):
        entry = self._find_entry(title)
        if entry.locked:
            raise DiaryLockedError(f"Entry '{title}' is locked and cannot be deleted.")
        self.entries.remove(entry)

<<<<<<< HEAD
    def search(self, keyword=None):
=======
    def download_pdf(self):
        """Download the selected diary entry as a PDF."""
        try:
            index = self.listbox.curselection()[0]
            entry = self.diary.entries[index]

            if entry.locked:
                messagebox.showwarning("Locked", "You cannot download a locked entry.")
                return

            file_name = export_entry_to_pdf(entry)
            messagebox.showinfo("Success", f"Entry exported as '{file_name}' successfully!")

        except IndexError:
            messagebox.showwarning("Error", "Please select an entry to export.")
        except Exception as e:
            messagebox.showerror("Error", f"Failed to export: {e}")

    def search(self, keyword=None, start_date=None, end_date=None):
>>>>>>> 0ac97727
        results = self.entries
        if keyword:
            results = [e for e in results if keyword.lower() in e.title.lower() or keyword.lower() in e.content.lower()]
        
        return results

    def _find_entry(self, title):
        for e in self.entries:
            if e.title == title:
                return e
        raise EntryNotFoundError(f"Entry '{title}' not found.")
    

    <|MERGE_RESOLUTION|>--- conflicted
+++ resolved
@@ -42,9 +42,6 @@
             raise DiaryLockedError(f"Entry '{title}' is locked and cannot be deleted.")
         self.entries.remove(entry)
 
-<<<<<<< HEAD
-    def search(self, keyword=None):
-=======
     def download_pdf(self):
         """Download the selected diary entry as a PDF."""
         try:
@@ -64,7 +61,6 @@
             messagebox.showerror("Error", f"Failed to export: {e}")
 
     def search(self, keyword=None, start_date=None, end_date=None):
->>>>>>> 0ac97727
         results = self.entries
         if keyword:
             results = [e for e in results if keyword.lower() in e.title.lower() or keyword.lower() in e.content.lower()]
