[
    {
        "title": "life",
        "content": "asasd asdas dsfs  ssdsdf iughuih",
        "date": "2025-10-25",
        "locked": false
    },
    {
        "title": "time",
        "content": "every time njj",
        "date": "2025-10-25",
        "locked": false
    },
    {
<<<<<<< HEAD
        "title": "usman",
        "content": "this is good",
=======
        "title": "test",
        "content": "testing dffdgf xdsdfsf",
>>>>>>> 0ac97727
        "date": "2025-10-25",
        "locked": false
    }
]<|MERGE_RESOLUTION|>--- conflicted
+++ resolved
@@ -12,13 +12,8 @@
         "locked": false
     },
     {
-<<<<<<< HEAD
-        "title": "usman",
-        "content": "this is good",
-=======
         "title": "test",
         "content": "testing dffdgf xdsdfsf",
->>>>>>> 0ac97727
         "date": "2025-10-25",
         "locked": false
     }
